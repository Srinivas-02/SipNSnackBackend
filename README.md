--- conflicted
+++ resolved
@@ -14,7 +14,6 @@
 1. Clone repository:
    ```bash
    git clone https://github.com/imvijay0/point_of_sale_project.git
-<<<<<<< HEAD
    cd point_of_sale_project
    ```
 
@@ -69,8 +68,57 @@
    docker-compose build
    docker-compose up
    ```
-=======
-   cd pos-backend
+   cd point_of_sale_project
+   ```
 
-   sudo docker-compose exec web python3 manage.py createsuperuser
->>>>>>> 483a3ee2
+2. Build and run with Docker Compose:
+   ```bash
+   docker-compose build
+   docker-compose up
+   ```
+
+That's it! The application will:
+- Set up all required directories
+- Run migrations in the correct order
+- Start the development server
+
+The API will be available at http://localhost:8000/
+
+## Manual Setup (if needed)
+
+If you encounter any issues during the automatic setup:
+
+### For Linux/macOS:
+```bash
+chmod +x setup.sh
+./setup.sh
+docker-compose build
+docker-compose up
+```
+
+### For Windows:
+```cmd
+setup.bat
+docker-compose build
+docker-compose up
+```
+
+## Troubleshooting
+
+If you encounter any migration issues:
+
+1. Stop all containers:
+   ```bash
+   docker-compose down
+   ```
+
+2. Remove the volume:
+   ```bash
+   docker volume rm point_of_sale_project_postgres_data
+   ```
+
+3. Rebuild and restart:
+   ```bash
+   docker-compose build
+   docker-compose up
+   ```