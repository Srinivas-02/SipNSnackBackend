--- conflicted
+++ resolved
@@ -20,47 +20,22 @@
     """
     
     def post(self, request):
-<<<<<<< HEAD
         """Create or update a franchise admin"""
         logger.info("Creating or updating franchise admin...")
 
         required_fields = ['email', 'password', 'first_name', 'last_name', 'location_ids']
-=======
-        """Create new franchise admin"""
-        required_fields = ['email', 'first_name', 'last_name', 'location_ids']
->>>>>>> adf69d07
         if missing := [f for f in required_fields if f not in request.data]:
             logger.warning(f"Missing fields: {missing}")
             return Response(
                 {'error': f'Missing fields: {", ".join(missing)}'},
                 status=status.HTTP_400_BAD_REQUEST
             )
-<<<<<<< HEAD
 
         email = request.data['email']
         password = request.data['password']
         first_name = request.data['first_name']
         last_name = request.data['last_name']
         location_ids = request.data['location_ids']
-=======
-        
-        if request.user.is_super_admin:
-            try:
-                franchise_admin = User.objects.create_user(
-                    email=request.data['email'],
-                    first_name=request.data['first_name'],
-                    last_name=request.data['last_name'],
-                    is_franchise_admin=True
-                )
-
-                # Ensure no password login is possible
-                franchise_admin.set_unusable_password()
-                franchise_admin.save()
-
-                if 'location_ids' in request.data:
-                    locations = LocationModel.objects.filter(id__in=request.data['location_ids'])
-                    franchise_admin.locations.set(locations)
->>>>>>> adf69d07
 
         # Only super admins or franchise admins can create
         if not (request.user.is_super_admin or request.user.is_franchise_admin):
@@ -74,7 +49,6 @@
                     {'error': 'You do not have access to all requested locations'},
                     status=status.HTTP_403_FORBIDDEN
                 )
-<<<<<<< HEAD
 
         try:
             user = User.objects.filter(email=email).first()
@@ -95,30 +69,13 @@
                     password=password,
                     first_name=first_name,
                     last_name=last_name,
-=======
-            
-            try:
-                franchise_admin = User.objects.create_user(
-                    email=request.data['email'],
-                    first_name=request.data['first_name'],
-                    last_name=request.data['last_name'],
->>>>>>> adf69d07
                     is_franchise_admin=True
                 )
                 logger.info(f"Created new franchise admin {email}")
 
-<<<<<<< HEAD
             # Set locations
             locations = LocationModel.objects.filter(id__in=location_ids)
             user.locations.set(locations)
-=======
-                # Ensure no password login is possible
-                franchise_admin.set_unusable_password()
-                franchise_admin.save()
-
-                locations = LocationModel.objects.filter(id__in=requested_locations)
-                franchise_admin.locations.set(locations)
->>>>>>> adf69d07
 
             return Response({
                 'id': user.id,
